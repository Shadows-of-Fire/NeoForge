modLoader="javafml"
loaderVersion="[28,)"

[[mods]]
	modId="testobjmodelmod"
#[[mods]]
#	modId="forgedebugmodeldata"
##[[mods]]
##    modId="forgedebugmodelloaderregistry"
[[mods]]
    modId="forge_blockstate_retexture_test"
[[mods]]
	modId="containertypetest"
[[mods]]
    modId="potion_event_test"
[[mods]]
    modId="base_block_place_event_test"
[[mods]]
    modId="farmland_trample_test"
#[[mods]]
#    modId="farmland_water_test"
##[[mods]] # Fluid System needs implementing
##    modId="fog_color_in_material_test"
[[mods]]
    modId="neighbor_notify_event_test"
#[[mods]]
#    modId="block_particle_effects_test"
[[mods]]
    modId="ai_node_type_test"
[[mods]]
    modId="block_place_event_test"
#[[mods]]
#    modId="portal_spawn_event_test"
[[mods]]
    modId="slipperiness_test"
[[mods]]
    modId="custom_slime_block_test"
[[mods]]
    modId="client_chat_event_test"
##[[mods]] # Client Command System doesn't exist yet
##    modId="client_command_test"
[[mods]]
    modId="command_event_test"
[[mods]]
    modId="entity_selector_test"
[[mods]]
    modId="gravity_attribute_test"
[[mods]]
    modId="new_fluid_test"
[[mods]]
    modId="data_gen_test"
[[mods]]
    modId="piston_event_test"
[[mods]]
    modId="flower_pot_test"
[[mods]]
    modId="player_xp_event_test"
[[mods]]
    modId="forgeblockstatesloader"
[[mods]]
    modId="custom_tnt_test"
[[mods]]
    modId="new_model_loader_test"
[[mods]]
<<<<<<< HEAD
    modId="global_loot_test"
=======
    modId="custom_plant_type_test"
>>>>>>> ece753cd
<|MERGE_RESOLUTION|>--- conflicted
+++ resolved
@@ -62,8 +62,6 @@
 [[mods]]
     modId="new_model_loader_test"
 [[mods]]
-<<<<<<< HEAD
     modId="global_loot_test"
-=======
-    modId="custom_plant_type_test"
->>>>>>> ece753cd
+[[mods]]
+    modId="custom_plant_type_test"