--- conflicted
+++ resolved
@@ -1,29 +1,6 @@
 --- ../src-base/minecraft/net/minecraft/world/storage/SaveHandler.java
 +++ ../src-work/minecraft/net/minecraft/world/storage/SaveHandler.java
-<<<<<<< HEAD
 @@ -107,20 +107,29 @@
-=======
-@@ -6,13 +6,18 @@
- import java.io.FileInputStream;
- import java.io.FileOutputStream;
- import java.io.IOException;
-+
-+import cpw.mods.fml.common.FMLCommonHandler;
-+import cpw.mods.fml.common.StartupQuery;
- import net.minecraft.entity.player.EntityPlayer;
-+import net.minecraft.entity.player.EntityPlayerMP;
- import net.minecraft.nbt.CompressedStreamTools;
- import net.minecraft.nbt.NBTTagCompound;
- import net.minecraft.server.MinecraftServer;
- import net.minecraft.world.MinecraftException;
- import net.minecraft.world.WorldProvider;
- import net.minecraft.world.chunk.storage.IChunkLoader;
-+
- import org.apache.logging.log4j.LogManager;
- import org.apache.logging.log4j.Logger;
- 
-@@ -107,20 +112,29 @@
->>>>>>> ddcc6a1a
          NBTTagCompound nbttagcompound;
          NBTTagCompound nbttagcompound1;
  
@@ -54,11 +31,7 @@
          file1 = new File(this.field_75770_b, "level.dat_old");
  
          if (file1.exists())
-<<<<<<< HEAD
 @@ -129,7 +138,13 @@
-=======
-@@ -129,8 +143,14 @@
->>>>>>> ddcc6a1a
              {
                  nbttagcompound = CompressedStreamTools.func_74796_a(new FileInputStream(file1));
                  nbttagcompound1 = nbttagcompound.func_74775_l("Data");
@@ -73,12 +46,7 @@
              }
              catch (Exception exception)
              {
-<<<<<<< HEAD
 @@ -146,6 +161,8 @@
-=======
-                 exception.printStackTrace();
-@@ -146,6 +166,8 @@
->>>>>>> ddcc6a1a
          NBTTagCompound nbttagcompound2 = new NBTTagCompound();
          nbttagcompound2.func_74782_a("Data", nbttagcompound1);
  
@@ -87,11 +55,7 @@
          try
          {
              File file1 = new File(this.field_75770_b, "level.dat_new");
-<<<<<<< HEAD
 @@ -184,6 +201,8 @@
-=======
-@@ -184,6 +206,8 @@
->>>>>>> ddcc6a1a
          NBTTagCompound nbttagcompound1 = new NBTTagCompound();
          nbttagcompound1.func_74782_a("Data", nbttagcompound);
  
@@ -100,12 +64,12 @@
          try
          {
              File file1 = new File(this.field_75770_b, "level.dat_new");
-@@ -296,4 +320,22 @@
+@@ -301,4 +320,22 @@
      {
          return this.field_75767_f;
      }
 +
-+    public NBTTagCompound getPlayerNBT(EntityPlayerMP player)
++    public NBTTagCompound getPlayerNBT(net.minecraft.entity.player.EntityPlayerMP player)
 +    {
 +        try
 +        {
