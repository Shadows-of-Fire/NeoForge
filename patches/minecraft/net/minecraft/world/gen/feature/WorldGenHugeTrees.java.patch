--- conflicted
+++ resolved
@@ -11,58 +11,43 @@
  
  public class WorldGenHugeTrees extends WorldGenerator
  {
-@@ -57,8 +59,13 @@
-                         if (var8 >= 0 && var8 < 256)
+@@ -58,7 +60,12 @@
                          {
-<<<<<<< HEAD
                              l1 = par1World.getBlockId(j1, i1, k1);
  
 -                            if (l1 != 0 && l1 != Block.leaves.blockID && l1 != Block.grass.blockID && l1 != Block.dirt.blockID && l1 != Block.wood.blockID && l1 != Block.sapling.blockID)
-+                            if (l1 != 0 && 
-+                               (Block.blocksList[l1] != null && !Block.blocksList[l1].isLeaves(par1World, j1, i1, k1)) && 
-+                               l1 != Block.grass.blockID && 
-+                               l1 != Block.dirt.blockID && 
++                            if (l1 != 0 &&
++                               (Block.blocksList[l1] != null && !Block.blocksList[l1].isLeaves(par1World, j1, i1, k1)) &&
++                               l1 != Block.grass.blockID &&
++                               l1 != Block.dirt.blockID &&
 +                               (Block.blocksList[l1] != null && !Block.blocksList[l1].isWood(par1World, j1, i1, k1)) &&
 +                               l1 != Block.sapling.blockID)
-=======
-                             var12 = par1World.getBlockId(var10, var8, var11);
--
--                            if (var12 != 0 && var12 != Block.leaves.blockID && var12 != Block.grass.blockID && var12 != Block.dirt.blockID && var12 != Block.wood.blockID && var12 != Block.sapling.blockID)
-+                            Block block = Block.blocksList[var12];
-+
-+                            if (block != null &&
-+                               !block.isLeaves(par1World, var10, var8, var11) &&
-+                               !block.canSustainPlant(par1World, var10, var8, var11, ForgeDirection.UP, (BlockSapling)Block.sapling) && 
-+                               !block.isWood(par1World, var10, var8, var11) &&
-+                               var12 != Block.sapling.blockID)
->>>>>>> a520e128
                              {
                                  flag = false;
                              }
-@@ -78,13 +85,15 @@
-             else
+@@ -79,12 +86,15 @@
              {
-                 var8 = par1World.getBlockId(par3, par4 - 1, par5);
--
--                if ((var8 == Block.grass.blockID || var8 == Block.dirt.blockID) && par4 < 256 - var6 - 1)
+                 i1 = par1World.getBlockId(par3, par4 - 1, par5);
+ 
+-                if ((i1 == Block.grass.blockID || i1 == Block.dirt.blockID) && par4 < 256 - l - 1)
 -                {
--                    par1World.setBlock(par3, par4 - 1, par5, Block.dirt.blockID);
--                    par1World.setBlock(par3 + 1, par4 - 1, par5, Block.dirt.blockID);
--                    par1World.setBlock(par3, par4 - 1, par5 + 1, Block.dirt.blockID);
--                    par1World.setBlock(par3 + 1, par4 - 1, par5 + 1, Block.dirt.blockID);
-+                Block soil = Block.blocksList[var8];
+-                    par1World.setBlockAndMetadataWithNotify(par3, par4 - 1, par5, Block.dirt.blockID, 0, 4);
+-                    par1World.setBlockAndMetadataWithNotify(par3 + 1, par4 - 1, par5, Block.dirt.blockID, 0, 4);
+-                    par1World.setBlockAndMetadataWithNotify(par3, par4 - 1, par5 + 1, Block.dirt.blockID, 0, 4);
+-                    par1World.setBlockAndMetadataWithNotify(par3 + 1, par4 - 1, par5 + 1, Block.dirt.blockID, 0, 4);
++                Block soil = Block.blocksList[i1];
 +                boolean isValidSoil = soil != null && soil.canSustainPlant(par1World, par3, par4 - 1, par5, ForgeDirection.UP, (BlockSapling)Block.sapling);
 +
-+                if (isValidSoil && par4 < 256 - var6 - 1)
++                if (isValidSoil && par4 < 256 - l - 1)
 +                {
 +                    onPlantGrow(par1World, par3,     par4 - 1, par5,     par3, par4, par5);
 +                    onPlantGrow(par1World, par3 + 1, par4 - 1, par5,     par3, par4, par5);
 +                    onPlantGrow(par1World, par3,     par4 - 1, par5 + 1, par3, par4, par5);
 +                    onPlantGrow(par1World, par3 + 1, par4 - 1, par5 + 1, par3, par4, par5);
-                     this.growLeaves(par1World, par3, par5, par4 + var6, 2, par2Random);
+                     this.growLeaves(par1World, par3, par5, par4 + l, 2, par2Random);
  
-                     for (int var14 = par4 + var6 - 2 - par2Random.nextInt(4); var14 > par4 + var6 / 2; var14 -= 2 + par2Random.nextInt(4))
-@@ -106,7 +115,7 @@
+                     for (int i2 = par4 + l - 2 - par2Random.nextInt(4); i2 > par4 + l / 2; i2 -= 2 + par2Random.nextInt(4))
+@@ -106,7 +116,7 @@
                      {
                          k1 = par1World.getBlockId(par3, par4 + j1, par5);
  
@@ -71,7 +56,7 @@
                          {
                              this.setBlockAndMetadata(par1World, par3, par4 + j1, par5, Block.wood.blockID, this.woodMetadata);
  
-@@ -128,7 +137,7 @@
+@@ -128,7 +138,7 @@
                          {
                              k1 = par1World.getBlockId(par3 + 1, par4 + j1, par5);
  
@@ -80,7 +65,7 @@
                              {
                                  this.setBlockAndMetadata(par1World, par3 + 1, par4 + j1, par5, Block.wood.blockID, this.woodMetadata);
  
-@@ -148,7 +157,7 @@
+@@ -148,7 +158,7 @@
  
                              k1 = par1World.getBlockId(par3 + 1, par4 + j1, par5 + 1);
  
@@ -89,7 +74,7 @@
                              {
                                  this.setBlockAndMetadata(par1World, par3 + 1, par4 + j1, par5 + 1, Block.wood.blockID, this.woodMetadata);
  
-@@ -168,7 +177,7 @@
+@@ -168,7 +178,7 @@
  
                              k1 = par1World.getBlockId(par3, par4 + j1, par5 + 1);
  
@@ -98,29 +83,25 @@
                              {
                                  this.setBlockAndMetadata(par1World, par3, par4 + j1, par5 + 1, Block.wood.blockID, this.woodMetadata);
  
-@@ -219,7 +228,12 @@
+@@ -219,7 +229,12 @@
                  {
                      int k2 = j2 - par3;
  
 -                    if ((i2 >= 0 || k2 >= 0 || i2 * i2 + k2 * k2 <= k1 * k1) && (i2 <= 0 && k2 <= 0 || i2 * i2 + k2 * k2 <= (k1 + 1) * (k1 + 1)) && (par6Random.nextInt(4) != 0 || i2 * i2 + k2 * k2 <= (k1 - 1) * (k1 - 1)) && !Block.opaqueCubeLookup[par1World.getBlockId(l1, i1, j2)])
 +                    Block block = Block.blocksList[par1World.getBlockId(l1, i1, j2)];
 +
-+                    if ((i2 >= 0 || k2 >= 0 || i2 * i2 + k2 * k2 <= k1 * k1) && 
-+                        (i2 <= 0 && k2 <= 0 || i2 * i2 + k2 * k2 <= (k1 + 1) * (k1 + 1)) && 
-+                        (par6Random.nextInt(4) != 0 || i2 * i2 + k2 * k2 <= (k1 - 1) * (k1 - 1)) && 
++                    if ((i2 >= 0 || k2 >= 0 || i2 * i2 + k2 * k2 <= k1 * k1) &&
++                        (i2 <= 0 && k2 <= 0 || i2 * i2 + k2 * k2 <= (k1 + 1) * (k1 + 1)) &&
++                        (par6Random.nextInt(4) != 0 || i2 * i2 + k2 * k2 <= (k1 - 1) * (k1 - 1)) &&
 +                        (block == null || block.canBeReplacedByLeaves(par1World, l1, i1, j2)))
                      {
-<<<<<<< HEAD
                          this.setBlockAndMetadata(par1World, l1, i1, j2, Block.leaves.blockID, this.leavesMetadata);
                      }
-=======
-                         this.setBlockAndMetadata(par1World, var11, var8, var13, Block.leaves.blockID, this.leavesMetadata);
-                     }
-@@ -227,4 +241,13 @@
+@@ -227,4 +242,13 @@
              }
          }
      }
-+    
++
 +    private void onPlantGrow(World world, int x, int y, int z, int sourceX, int sourceY, int sourceZ)
 +    {
 +        Block block = Block.blocksList[world.getBlockId(x, y, z)];
@@ -129,5 +110,4 @@
 +            block.onPlantGrow(world, x, y, z, sourceX, sourceY, sourceZ);
 +        }
 +    }
- }
->>>>>>> a520e128
+ }